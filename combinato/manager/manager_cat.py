# JN 2015-04-22
# refactoring

"""
manages spikes and sorting, after concatenation
"""
from __future__ import print_function, division, absolute_import
import numpy as np
import tables
import os

from .. import SIGNS, TYPE_NAMES, TYPE_ART, GROUP_NOCLASS, GROUP_ART, NcsFile,\
    TYPE_NON_NOISE, TYPE_ALL


class SortingFile(object):
    """
    represents a grouped sorting file
    """
    def __del__(self):
        self.h5fid.close()

    def __init__(self, h5fname):
        self.h5fid = tables.open_file(h5fname, 'r+')
        self.index = self.h5fid.root.index[:]
        self.classes = self.h5fid.root.classes[:]
        self.groups = self.h5fid.root.groups[:]
        self.types = self.h5fid.root.types[:]
<<<<<<< HEAD
        temp = self.h5fid.get_node_attr('/', 'sign')
        self.sign = str(temp, 'utf-8')
=======
        self.sign = str(self.h5fid.get_node_attr('/', 'sign'), 'utf-8')
>>>>>>> 9ae90afa
        self.basedir = os.path.dirname(h5fname)
        self.matches = self.h5fid.root.matches[:]

    def get_gids(self):
        """
        return list of gids
        """
        return np.unique(self.groups[:, 1])

    def get_cluster_ids_by_gid(self, gid):
        """
        return class ids for a group
        """
        idx = self.groups[:, 1] == gid
        return self.groups[idx, 0]

    def get_non_noise_cluster_index(self):
        """
        returns an index of spikes that are not in
        unassigned or artifact groups
        """
        bad_groups = np.array((GROUP_ART, GROUP_NOCLASS))
        idx = np.in1d(self.types[:, 1], bad_groups)
        gids = self.types[-idx, 0]
        idx = self.get_cluster_index_joined_list(gids)
        return idx

    def get_cluster_index(self, clid):
        """
        return index for a cluster
        """
        return self.index[self.classes == clid]

    def _get_group_matches(self, gid):
        """
        specific function to get matches
        """
        clids = self.get_cluster_ids_by_gid(gid)
        return self.matches[np.in1d(self.classes, clids)]

    def get_cluster_index_joined(self, gid):
        """
        return index for group (concatenated from all clusters)
        get_cluster_index_alt will be renamed to this function
        """
        clids = self.get_cluster_ids_by_gid(gid)
        all_idx = []

        for clid in clids:
            # print('Getting index for {}'.format(clid))
            all_idx.append(self.get_cluster_index(clid))

        return np.sort(np.hstack(all_idx))

    def get_cluster_index_alt(self, gid):
        """
        alternative implementation
        """
        return self.get_cluster_index_joined_list([gid])

    def get_cluster_index_joined_list(self, gids):
        """
        return index for several groups together
        """
        idx = np.in1d(self.groups[:, 1], gids)
        all_clids = self.groups[idx, 0]

        return self.index[np.in1d(self.classes, all_clids)]

    def get_group_type(self, gid):
        """
        return the type of a group
        """
        idx = self.types[:, 0] == gid
        return self.types[idx, 1][0]

    def save_groups_and_types(self, groups, types):
        """
        save a new group and type array
        """
        self.groups = groups
        self.types = types

        self.h5fid.root.groups[:] = groups

        self.h5fid.remove_node('/', 'types')
        self.h5fid.create_array('/', 'types', types)
        self.h5fid.flush()


class SortingManagerGrouped(object):
    """
    represents a sorting session after grouping
    """
    def __del__(self):
        if self.h5datafile is not None:
            self.h5datafile.close()

    def __init__(self, h5fname):
        self.basedir = os.path.dirname(h5fname)
        self.h5datafile = None
        try:
            self.h5datafile = tables.open_file(h5fname, 'r')
        except IOError as error:
            print('Could not initialize {}: {}'.format(h5fname, error))
            self.initialized = False
            return

        self.start_idx = None
        self.stop_idx = None
        self.sign = None

        self.all_times = dict()
        self.spikes = dict()
        self.times = dict()

        for sign in SIGNS:
            self.all_times[sign] = None
            self.spikes[sign] = None
            self.times[sign] = None

        self.sorting = None

        self.header = None
        self.init_header()
        self.initialized = True

    def get_thresholds(self):
        """
        get extraction thresholds
        """
        try:
            thr = self.h5datafile.root.thr[:, :]
        except tables.exceptions.NoSuchNodeError:
            print('Extraction thresholds were not saved!')
            thr = None
        return thr

    def init_header(self):
        """
        Tries to initialize a ncs header. Not necessarily possible.
        """
        ext = os.path.basename(self.basedir)
        cand_folders = (os.path.join(self.basedir, '..'),
                        ext)

        name = None

        for folder in cand_folders:
            for suffix in ('.ncs', '.Ncs'):
                cand_name = os.path.join(folder, ext + suffix)
                if os.path.exists(cand_name):
                    name = cand_name
                    break

        if name is not None:
            fid = NcsFile(name)
            self.header = fid.header
            del fid
            return

        for folder in cand_folders:
            cand_name = os.path.join(folder, 'channel_names.csv')
            if os.path.exists(cand_name):
                import csv
                with open(cand_name) as fid:
                    reader = csv.reader(fid, delimiter=';')
                    names = {l[0]: l[1] for l in reader}
                self.header = {'AcqEntName': names[ext]}
                return

        print('Ncs file not found, no header!')
        self.header = None

    def init_sorting(self, sorting_folder):
        """
        initialize a sorting folder
        returns True if init worked, else False
        """
        sorting_path = os.path.join(sorting_folder, 'sort_cat.h5')

        if os.path.exists(sorting_path):
            self.sorting = SortingFile(sorting_path)
            self.sign = self.sorting.sign
            return True
        else:
            return False

    def get_start_stop_index(self, sign, start_time, stop_time):
        """
        return where to start and stop for a given time frame
        """

        if self.times[sign] is None:
            self.times[sign] = self.h5datafile.get_node('/' + sign, 'times')[:]

        t = self.times[sign]
        start_idx = t.searchsorted(start_time)
        stop_idx = t.searchsorted(stop_time)

        if stop_idx + 1 < t.shape[0]:
            stop_idx += 2

        return start_idx, stop_idx

    def set_sign_times_spikes(self, sign, start_idx=0, stop_idx=np.inf):
        """
        set times, spikes, start, stop
        """
        self.start_idx = start_idx

        if stop_idx in [np.inf, None]:
            stop_idx = self.h5datafile.get_node('/' + sign,
                                                'times').shape[0]

        self.stop_idx = stop_idx

        self.sign = str(sign)

        self.spikes[sign] =\
            self.h5datafile.\
            get_node('/' + sign, 'spikes')[start_idx:stop_idx, :]

        if self.all_times[sign] is not None:
            t = self.all_times[sign]
        else:
            t = self.h5datafile.get_node('/' + sign, 'times')

        self.times[sign] = t[start_idx:stop_idx]

    def get_groups(self, times=True, spikes=True):
        """
        return groups, each containing its times and spikes if requested
        """
        gids = self.sorting.get_gids()
        ret = dict()

        for gid in gids:
            clids = self.sorting.get_cluster_ids_by_gid(gid)
            for clid in clids:
                idx = self.sorting.get_cluster_index(clid)
                # shorten it
                sel = (idx >= self.start_idx) & (idx < self.stop_idx)
                idx = idx[sel] - self.start_idx

                if idx.any():
                    if gid not in ret:
                        ret[gid] = dict()

                    ret[gid][clid] = dict()

                    if times:
                        ret[gid][clid]['times'] = self.times[self.sign][idx]
                    if spikes:
                        ret[gid][clid]['spikes'] =\
                            self.spikes[self.sign][idx, :]

                    imgname = 'class_{:03d}.png'.format(clid)
                    imgpath1 = os.path.join(self.basedir, self.sorting.basedir,
                                            imgname)
                    imgpath2 = os.path.join(self.sorting.basedir, imgname)

                    if os.path.exists(imgpath1):
                        imgval = imgpath1

                    elif os.path.exists(imgpath2):
                        imgval = imgpath2
                    else:
                        imgval = None

                    ret[gid][clid]['image'] = imgval

        return ret

    def get_group_joined(self, gid, times=True, spikes=True, artifacts=True):
        """
        get one group, all clusters joined
        """
        ret = dict()

        gtype = self.get_group_type(gid)

        if (artifacts is False) and (gtype == TYPE_ART):
            return ret

        idx = self.sorting.get_cluster_index_joined(gid)
        n_clusters = len(self.sorting.get_cluster_ids_by_gid(gid))
        # shorten it
        sel = (idx >= self.start_idx) & (idx <= self.stop_idx)

        if not sel.any():
            return ret

        idx = idx[sel] - self.start_idx
        # idx -= self.start_idx
        shape = self.times[self.sign].shape[0]
        if idx[-1] >= shape:
            idx = idx[idx < shape]
            print('Shortened index!')

        ret['type'] = gtype
        ret['n_clusters'] = n_clusters
        if times:
            ret['times'] = self.times[self.sign][idx]
        if spikes:
            ret['spikes'] = self.spikes[self.sign][idx]

        return ret

    def get_data_from_index(self, index, times=True, spikes=True):
        """
        return data from a given index
        """
        idx = index - self.start_idx
        ret = dict()
        if times:
            ret['times'] = self.times[self.sign][idx]
        if spikes:
            ret['spikes'] = self.spikes[self.sign][idx]

        return ret

    def get_groups_joined(self, times=True, spikes=True, artifacts=True):
        """
        return groups with times and spikes joined
        """
        gids = self.sorting.get_gids()
        ret = dict()

        for gid in gids:
            group = self.get_group_joined(gid, times, spikes, artifacts)
            if len(group) > 0:
                ret[gid] = group
        return ret

    def get_group_type(self, gid):
        """
        return group type
        """
        return self.sorting.get_group_type(gid)

    def get_samples_per_spike(self):
        """
        return samples per spike...
        """
        return self.spikes[self.sign].shape[1]

    def save_groups_and_types(self, groups, types):
        """
        save to underlying sorting file
        """
        self.sorting.save_groups_and_types(groups, types)

    def get_group_table(self):
        """
        get group table
        """
        return self.sorting.groups

    def get_type_table(self):
        """
        get type table
        """
        return self.sorting.types

    def get_non_noise_spikes(self, spikes=True, times=True):
        """
        return all non-noise spikes joined
        """
        idx = self.sorting.get_non_noise_cluster_index()
        sel = (idx >= self.start_idx) & (idx < self.stop_idx)
        idx = idx[sel]
        ret = self.get_data_from_index(idx, times=times, spikes=spikes)
        ret['type'] = TYPE_NON_NOISE
        return ret

    def get_all_spikes(self):
        """
        return all spikes
        """
        sel = (self.sorting.index >= self.start_idx) &\
            (self.sorting.index < self.stop_idx)
        idx = self.sorting.index[sel]
        ret = self.get_data_from_index(idx)
        ret['type'] = TYPE_ALL
        return ret


class Combinato(SortingManagerGrouped):
    """
    convenience class, reads sorted data
    """

    def __init__(self, fname, sign, label):
        self.initialized = False
        self.h5datafile = None  # in case of early return

        basedir = os.path.dirname(fname)
        labelbasename = os.path.basename(label)
        sorting_session = os.path.join(basedir, labelbasename)

        # quick check if we can do this
        if not os.path.exists(sorting_session):
            print('Session folder {} '
                  'not found'.format(sorting_session))
            return

        super(Combinato, self).__init__(fname)
        self.set_sign_times_spikes(sign)
        res = self.init_sorting(sorting_session)

        if not res:
            print('Sorting session {} '
                  'not initialized'.format(sorting_session))
        else:
            self.initialized = True

def test(name, label, ts):
    """
    simple test case, needs a folder as argument
    """
    with open(ts) as fid:
        start, stop = [int(x)/1000. for x in fid.readline().split()]
    fid.close()

    man = SortingManagerGrouped(name)
    if not man.initialized:
        return
    print('Working on {}, from time {} to {} ({:.1f} min)'
          .format(name, start, stop, (stop-start)/6e4))
    start_idx, stop_idx = man.get_start_stop_index('pos', start, stop)
    print('Setting start index: {}, stop index: {}'.
          format(start_idx, stop_idx))
    man.set_sign_times_spikes('pos', start_idx, stop_idx)
    ret = man.init_sorting(os.path.join(os.path.dirname(name), label))
    if not ret:
        print('Unable to initialize!')
        return
    print(man.sorting.index.shape)
    groups = man.get_groups()
    print('Retrieved Groups')
    test_gid = groups.keys()[0]
    man.get_group_joined(test_gid)

    all_groups = man.get_groups_joined()

    # iterate through clusters
    all_good = 0
    for k, v in groups.items():
        print('Group {} type {}'.format(k, TYPE_NAMES[man.get_group_type(k)]))
        print(v.keys())
        sumidx = 0
        for clid in v:
            print('Cluster {} len {}'.format(clid, v[clid]['times'].shape[0]))
            sumidx += v[clid]['times'].shape[0]

        if man.get_group_type(k) > 0:
            all_good += sumidx

        idx1 = man.sorting.get_cluster_index_joined(k)
        idx2 = man.sorting.get_cluster_index_alt(k)
        assert not (idx1 - idx2).any()

        print('Total index len {} vs {} summed'.
              format(idx1.shape[0], sumidx))
        # assert idx1.shape[0] == sumidx

    non_noise_spk = man.get_non_noise_spikes()
    total = man.get_all_spikes()
    print('Non-noise index has {} elements'.
          format(non_noise_spk['times'].shape[0]))
    assert non_noise_spk['times'].shape[0] == all_good

    print('Total has {} elements'.format(total['times'].shape[0]))

    for gid, group in all_groups.items():
        print('Group {} has {} times, type {} and {} members'.
              format(gid, group['times'].shape[0],
                     TYPE_NAMES[group['type']], group['n_clusters']))<|MERGE_RESOLUTION|>--- conflicted
+++ resolved
@@ -26,12 +26,8 @@
         self.classes = self.h5fid.root.classes[:]
         self.groups = self.h5fid.root.groups[:]
         self.types = self.h5fid.root.types[:]
-<<<<<<< HEAD
         temp = self.h5fid.get_node_attr('/', 'sign')
         self.sign = str(temp, 'utf-8')
-=======
-        self.sign = str(self.h5fid.get_node_attr('/', 'sign'), 'utf-8')
->>>>>>> 9ae90afa
         self.basedir = os.path.dirname(h5fname)
         self.matches = self.h5fid.root.matches[:]
 
